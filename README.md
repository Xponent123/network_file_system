--- conflicted
+++ resolved
@@ -71,38 +71,3 @@
 - C/C++ compiler (g++)
 - POSIX-compliant system (Linux recommended)
 - Threads and sockets libraries
-<<<<<<< HEAD
-
-### Build
-
-```sh
-# From project root
-g++ naming_server.cpp common.cpp -o naming_server -lpthread
-g++ storage_server.cpp common.cpp -o storage_server -lpthread
-g++ client.cpp common.cpp -o client
-```
-
-### Run
-
-```sh
-# 1. Start Naming Server (default port 5055)
-./naming_server 5055
-
-# 2. Start Storage Server(s)
-./storage_server 5050 /path/to/storage1 "/prefix1,prefix2" 127.0.0.1 5055
-./storage_server 5051 /path/to/storage2 "/prefix3"         127.0.0.1 5055
-
-# 3. Start Client, pointing at the Naming Server
-./client 127.0.0.1 5055
-```
-
-Now at the `Client>` prompt you can issue commands like:
-```
-LISTSERVERS
-CREATE /foo/file.txt
-WRITE /foo/file.txt HelloWorld
-READ /foo/file.txt
-EXIT
-```
-=======
->>>>>>> af508eb1
